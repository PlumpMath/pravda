package io.mytc.sood.forth

import com.google.protobuf.ByteString
<<<<<<< HEAD
import io.mytc.sood.vm.state._
=======
import io.mytc.sood.vm.state.{Program, Address, Environment}
>>>>>>> bda8a8e4
import org.scalatest._

import scala.collection.mutable

class ForthTest extends FlatSpec with Matchers {

  import io.mytc.sood.vm.Vm
  import java.nio.ByteBuffer

  trait StackItem[T] {
    def get(item: ByteString): T
  }

  object StackItem {

    implicit val intStackItem: StackItem[Int] =
      (item: ByteString) => ByteBuffer.wrap(item.toByteArray).getInt

    implicit val floatStackItem: StackItem[Double] =
      (item: ByteString) => ByteBuffer.wrap(item.toByteArray).getDouble

  }

  def runTransaction[T](code: String)(implicit stackItem: StackItem[T]): Either[String, List[T]] = {
    Compiler().compile(code, useStdLib = true) match {
      case Left(err) ⇒ Left(err)
      case Right(code) ⇒
        val emptyState = new Environment {
          override def getProgram(address: Address): Option[Program] = None
        }
<<<<<<< HEAD
        val stack = Vm.runTransaction(ByteBuffer.wrap(code), emptyState).stack
        Right(stack.map(stackItem.get).toList)
    }
  }

  def runProgram[T](code: String)(implicit stackItem: StackItem[T]): Unit = {
    val programAddress = ByteString.copyFrom(Array[Byte](1, 2, 3))

    Compiler().compile(code, useStdLib = true) match {
      case Left(err) ⇒ Left(err)
      case Right(code) ⇒
        val programStorageMap = mutable.Map[Address, Data]()
        val programStorage = new Storage {
          override def get(key: Address): Option[Data] = programStorageMap.get(key)
          override def put(key: Address, value: Data): Unit = programStorageMap.put(key, value)
          override def delete(key: Address): Unit = programStorageMap.remove(key)
        }

        val stateWithAccount = new WorldState {
          override def get(address: Address): Option[AccountState] =
            if (address == programAddress) {
              Some(new AccountState {
                override def storage: Storage = programStorage
                override def program: ByteBuffer = ByteBuffer.wrap(code)
              })
            } else {
              None
            }
        }
        val stack = Vm.runProgram(programAddress, Memory.empty, stateWithAccount).stack
=======
        val stack = Vm.runRaw(ByteString.copyFrom(code), ByteString.EMPTY, emptyState).stack
        Right(stack.map(x => StackItem.intStackItem.get(x)).toList)
>>>>>>> bda8a8e4
        Right(stack.map(stackItem.get).toList)
    }
  }

  "A forth compiler" must "correctly define and run word" in {

    assert(
      runTransaction[Int](": seq5 1 2 3 ; seq5") == Right(List(1, 2, 3))
    )

  }

  "A forth program " must " be able to push to the stack" in {

    assert(
      runTransaction[Int]("1") == Right(List(1))
    )

    assert(
      runTransaction[Int]("1 2") == Right(List(1, 2))
    )

    assert(
      runTransaction[Int]("1 2 3") == Right(List(1, 2, 3))
    )

  }

  "A forth standard library" must "define +" in {

    assert(
      runTransaction[Int]("3 5 add") == Right(List(8))
    )

  }

  "A forth standard library" must "define *" in {

    assert(
      runTransaction[Int]("1 2 3 *") == Right(List(1, 6))
    )

  }

  "Smart-program" should "run correctly" in {
    runProgram[Int](
      """
        |loadData
        |dup3 1 == if dup1 sget dup3 + dup2 sput then
        |dup3 2 == if dup1 sget dup3 - dup2 sput then
      """.stripMargin
    ) shouldBe List()
  }

}<|MERGE_RESOLUTION|>--- conflicted
+++ resolved
@@ -1,14 +1,8 @@
 package io.mytc.sood.forth
 
 import com.google.protobuf.ByteString
-<<<<<<< HEAD
-import io.mytc.sood.vm.state._
-=======
 import io.mytc.sood.vm.state.{Program, Address, Environment}
->>>>>>> bda8a8e4
 import org.scalatest._
-
-import scala.collection.mutable
 
 class ForthTest extends FlatSpec with Matchers {
 
@@ -36,41 +30,7 @@
         val emptyState = new Environment {
           override def getProgram(address: Address): Option[Program] = None
         }
-<<<<<<< HEAD
-        val stack = Vm.runTransaction(ByteBuffer.wrap(code), emptyState).stack
-        Right(stack.map(stackItem.get).toList)
-    }
-  }
-
-  def runProgram[T](code: String)(implicit stackItem: StackItem[T]): Unit = {
-    val programAddress = ByteString.copyFrom(Array[Byte](1, 2, 3))
-
-    Compiler().compile(code, useStdLib = true) match {
-      case Left(err) ⇒ Left(err)
-      case Right(code) ⇒
-        val programStorageMap = mutable.Map[Address, Data]()
-        val programStorage = new Storage {
-          override def get(key: Address): Option[Data] = programStorageMap.get(key)
-          override def put(key: Address, value: Data): Unit = programStorageMap.put(key, value)
-          override def delete(key: Address): Unit = programStorageMap.remove(key)
-        }
-
-        val stateWithAccount = new WorldState {
-          override def get(address: Address): Option[AccountState] =
-            if (address == programAddress) {
-              Some(new AccountState {
-                override def storage: Storage = programStorage
-                override def program: ByteBuffer = ByteBuffer.wrap(code)
-              })
-            } else {
-              None
-            }
-        }
-        val stack = Vm.runProgram(programAddress, Memory.empty, stateWithAccount).stack
-=======
         val stack = Vm.runRaw(ByteString.copyFrom(code), ByteString.EMPTY, emptyState).stack
-        Right(stack.map(x => StackItem.intStackItem.get(x)).toList)
->>>>>>> bda8a8e4
         Right(stack.map(stackItem.get).toList)
     }
   }
@@ -115,14 +75,4 @@
 
   }
 
-  "Smart-program" should "run correctly" in {
-    runProgram[Int](
-      """
-        |loadData
-        |dup3 1 == if dup1 sget dup3 + dup2 sput then
-        |dup3 2 == if dup1 sget dup3 - dup2 sput then
-      """.stripMargin
-    ) shouldBe List()
-  }
-
 }